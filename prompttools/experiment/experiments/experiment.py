--- conflicted
+++ resolved
@@ -182,11 +182,8 @@
             self.prepare()
         if clear_previous_results:
             self.queue = RequestQueue()
-<<<<<<< HEAD
             self.full_df, self.partial_df, self.score_df = None, None, None
         original_n_results = len(self.queue.get_results()) if self.queue else 0
-=======
->>>>>>> 2d664931
         for combo in self.argument_combos:
             for _ in range(runs):
                 self.queue.enqueue(
@@ -283,7 +280,6 @@
                 input arguments (including frozen ones), full model response (not just the text response), and scores.
         """
         if self.full_df is None:
-            print("Running first...")
             logging.info("Running first...")
             self.run()
         if get_all_cols:
